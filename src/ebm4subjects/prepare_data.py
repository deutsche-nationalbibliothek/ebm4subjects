import polars as pl
import pyoxigraph

from ebm4subjects.embedding_generator import EmbeddingGenerator

PREF_LABEL_URI = "http://www.w3.org/2004/02/skos/core#prefLabel"
ALT_LABEL_URI = "http://www.w3.org/2004/02/skos/core#altLabel"


def parse_vocab(vocab_path: str, use_altLabels: bool = True) -> pl.DataFrame:
    with open(vocab_path, "rb") as in_file:
        graph = pyoxigraph.parse(input=in_file, format=pyoxigraph.RdfFormat.TURTLE)
        label_ids = []
        label_texts = []
        pref_labels = []

        for identifier, predicate, label, _ in graph:
            label_id = identifier.value.split("/")[-1]
            label_text = label.value

            if predicate.value == PREF_LABEL_URI:
                label_ids.append(label_id)
                label_texts.append(label_text)
                pref_labels.append(True)
            elif predicate.value == ALT_LABEL_URI and use_altLabels:
                label_ids.append(label_id)
                label_texts.append(label_text)
                pref_labels.append(False)

    return pl.DataFrame(
        {
            "label_id": label_ids,
            "label_text": label_texts,
            "is_prefLabel": pref_labels,
        }
    )


def add_vocab_embeddings(
    vocab: pl.DataFrame,
<<<<<<< HEAD
    generator: EmbeddingGenerator,
    encode_args: dict = None
=======
    model_name: str,
    embedding_dimensions: int,
    batch_size: int = 1,
    use_tqdm: bool = False,
>>>>>>> a4daaff4
):

    embeddings = generator.generate_embeddings(
        vocab.get_column("label_text").to_list(),
<<<<<<< HEAD
        **(encode_args if encode_args is not None else {})
=======
        batch_size=batch_size,
        task="retrieval.query",
        use_tqdm=use_tqdm,
>>>>>>> a4daaff4
    )

    return vocab.with_columns(
        pl.Series(name="embeddings", values=embeddings.tolist()),
        pl.Series(name="id", values=[i for i in range(vocab.height)]),
    )<|MERGE_RESOLUTION|>--- conflicted
+++ resolved
@@ -38,26 +38,13 @@
 
 def add_vocab_embeddings(
     vocab: pl.DataFrame,
-<<<<<<< HEAD
     generator: EmbeddingGenerator,
     encode_args: dict = None
-=======
-    model_name: str,
-    embedding_dimensions: int,
-    batch_size: int = 1,
-    use_tqdm: bool = False,
->>>>>>> a4daaff4
 ):
 
     embeddings = generator.generate_embeddings(
         vocab.get_column("label_text").to_list(),
-<<<<<<< HEAD
         **(encode_args if encode_args is not None else {})
-=======
-        batch_size=batch_size,
-        task="retrieval.query",
-        use_tqdm=use_tqdm,
->>>>>>> a4daaff4
     )
 
     return vocab.with_columns(
